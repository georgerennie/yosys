--- conflicted
+++ resolved
@@ -315,17 +315,12 @@
 (* abc_box_id = 5 *)
 module RAM32X1D (
   output DPO, SPO,
-<<<<<<< HEAD
-  (* abc_scc_break *) input D,
-  (* clkbuf_sink *) input  WCLK,
-  (* abc_scc_break *) input WE,
-=======
   (* abc_scc_break *)
   input  D,
+  (* clkbuf_sink *)
   input  WCLK,
   (* abc_scc_break *)
   input  WE,
->>>>>>> a270af00
   input  A0, A1, A2, A3, A4,
   input  DPRA0, DPRA1, DPRA2, DPRA3, DPRA4
 );
@@ -343,15 +338,12 @@
 (* abc_box_id = 6 *)
 module RAM64X1D (
   output DPO, SPO,
-<<<<<<< HEAD
-  (* abc_scc_break *) input D,
-  (* clkbuf_sink *) input  WCLK,
-=======
   (* abc_scc_break *)
   input  D,
+  (* clkbuf_sink *)
   input  WCLK,
->>>>>>> a270af00
-  (* abc_scc_break *) input WE,
+  (* abc_scc_break *)
+  input WE,
   input  A0, A1, A2, A3, A4, A5,
   input  DPRA0, DPRA1, DPRA2, DPRA3, DPRA4, DPRA5
 );
@@ -369,17 +361,12 @@
 (* abc_box_id = 7 *)
 module RAM128X1D (
   output       DPO, SPO,
-<<<<<<< HEAD
-  (* abc_scc_break *) input D,
-  (* clkbuf_sink *) input WCLK,
-  (* abc_scc_break *) input WE,
-=======
   (* abc_scc_break *)
   input        D,
+  (* clkbuf_sink *)
   input        WCLK,
   (* abc_scc_break *)
   input        WE,
->>>>>>> a270af00
   input  [6:0] A, DPRA
 );
   parameter INIT = 128'h0;
